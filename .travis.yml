sudo: required

language: go

services:
  - docker

go:
  - 1.9.x

before_install:
  #- docker pull scrapinghub/splash
  #- docker run -d -it -p 5023:5023 -p 8050:8050 -p 8051:8051 scrapinghub/splash
  #- docker pull redis
  #- docker run -d -p 6379:6379 redis
  #- docker pull slotix/dfk-fetch
  #- docker run -d -it -p 8000:8000 slotix/dfk-fetch
  - go get -v github.com/golang/lint/golint
  - go get -t -v ./...
<<<<<<< HEAD
  - cd testserver
  - docker-compose -f docker-compose-test.yml up -d
=======
  - /testserver/docker-compose up -d
>>>>>>> 2b4964dc

script: ./test.sh
 
after_success:
  - bash <(curl -s https://codecov.io/bash)<|MERGE_RESOLUTION|>--- conflicted
+++ resolved
@@ -17,12 +17,7 @@
   #- docker run -d -it -p 8000:8000 slotix/dfk-fetch
   - go get -v github.com/golang/lint/golint
   - go get -t -v ./...
-<<<<<<< HEAD
-  - cd testserver
   - docker-compose -f docker-compose-test.yml up -d
-=======
-  - /testserver/docker-compose up -d
->>>>>>> 2b4964dc
 
 script: ./test.sh
  
