--- conflicted
+++ resolved
@@ -12,11 +12,7 @@
   - docker pull scrapinghub/splash
   - docker run -d -it -p 5023:5023 -p 8050:8050 -p 8051:8051 scrapinghub/splash
   - docker pull redis
-<<<<<<< HEAD
-  - docker run -d redis
-=======
   - docker run -d -p 6379:6379 redis
->>>>>>> c8658849
   #- docker pull slotix/dfk-fetch
   #- docker run -d -it -p 8000:8000 slotix/dfk-fetch
   - go get -v github.com/golang/lint/golint
