package scrape

import (
	"bufio"
	"bytes"
	"encoding/csv"
	"encoding/json"
	"encoding/xml"
	"fmt"
	"io"
	"os"
	"strconv"
	"strings"
	"time"

	"github.com/clbanning/mxj"
	"github.com/slotix/dataflowkit/errs"
	"github.com/slotix/dataflowkit/storage"
	"github.com/spf13/viper"
)

<<<<<<< HEAD
=======
//bug: xml is not correct if there are details in payload
//

func EncodeToFile(e *encoder, ext string, payloadMD5 string, blockMap ...*map[int][]int) ([]byte, error) {
	path := viper.GetString("RESULTS_DIR")
	if _, err := os.Stat(path); os.IsNotExist(err) {
		os.Mkdir(path, 0700)
	}
	sFileName := viper.GetString("RESULTS_DIR") + "/" + payloadMD5 + "_" + time.Now().Format("2006-01-02_15:04") + "." + ext
	fo, err := os.OpenFile(sFileName, os.O_CREATE|os.O_WRONLY, 0660)
	if err != nil {
		return nil, err
	}
	// close fo on exit and check for its returned error
	defer func() {
		if err := fo.Close(); err != nil {
			panic(err)
		}
	}()
	var keys *map[int][]int
	if len(blockMap) > 0 {
		keys = blockMap[0]
	}
	w := bufio.NewWriter(fo)
	(*e).encode(w, payloadMD5, keys)
	return []byte(sFileName), nil
}

func EncodeToByteArray(e *encoder, payloadMD5 string, blockMap ...*map[int][]int) ([]byte, error) {
	result := ""
	buf := bytes.NewBufferString(result)
	w := bufio.NewWriter(buf)
	var keys *map[int][]int
	if len(blockMap) > 0 {
		keys = blockMap[0]
	}
	(*e).encode(w, payloadMD5, keys)
	return buf.Bytes(), nil
}

>>>>>>> b6d537eb
type encoder interface {
	encode(w *bufio.Writer, payloadMD5 string, keys *map[int][]int) error
}

// CSVEncoder transforms parsed data to CSV format.
type CSVEncoder struct {
	partNames []string
	comma     string
}

// JSONEncoder transforms parsed data to JSON format.
type JSONEncoder struct {
	paginateResults bool
}

// XMLEncoder transforms parsed data to XML format.
type XMLEncoder struct {
}

func (e JSONEncoder) encode(w *bufio.Writer, payloadMD5 string, keys *map[int][]int) error {
	storageType := viper.GetString("STORAGE_TYPE")
	s := storage.NewStore(storageType)
	// make a write buffer
	if e.paginateResults {
		w.WriteString("[")
	}
	w.WriteString("[")

	reader := newStorageReader(&s, payloadMD5, keys)
	writeComma := false
	for {
		block, err := reader.Read()
		if err != nil {
			if err.Error() == errs.EOF {
				w.WriteString("]")
				break
			} else if err.Error() == errs.NextPage {
				//next page
				if e.paginateResults {
					w.WriteString("],[")
				}
			} else {
				logger.Error(err)
				continue
			}
		}
		if writeComma {
			w.WriteString(",")
		}
		blockJSON, err := json.Marshal(block)
		if err != nil {
			logger.Error(err)
		}
		if !writeComma {
			writeComma = !writeComma
		}
		w.Write(blockJSON)
	}
	if e.paginateResults {
		w.WriteString("]")
	}
	s.Close()
	return w.Flush()
}

type storageResultReader struct {
	storage    *storage.Store
	payloadMD5 string
	page       int
	keys       []int
	block      int
	payloadMap map[int][]int
}

func newStorageReader(store *storage.Store, md5Hash string, extractPageKeys *map[int][]int) *storageResultReader {
	reader := &storageResultReader{
		storage:    store,
		payloadMD5: md5Hash,
		payloadMap: make(map[int][]int),
		block:      0,
		page:       0,
	}
	if extractPageKeys != nil {
		reader.payloadMap = *extractPageKeys
	}
	reader.init()
	return reader
}

// have return error
func (r *storageResultReader) init() {
	r.page = 0
	r.block = 0
	if len(r.payloadMap) == 0 {
		keysJSON, err := (*r.storage).Read(storage.Record{
			Type: storage.INTERMEDIATE,
			Key:  r.payloadMD5,
		})
		if err != nil {
			logger.Error(err)
		}
		err = json.Unmarshal(keysJSON, &r.payloadMap)
		if err != nil {
			logger.Error(err)
		}
	}
	for k := range r.payloadMap {
		r.keys = append(r.keys, k)
	}
}

func (r *storageResultReader) initManualKeys(blocks []int) {
	r.keys = blocks
}

func (r *storageResultReader) Read() (map[string]interface{}, error) {
	blockMap := make(map[string]interface{})
	var err error
	if r.block >= len(r.payloadMap[r.keys[r.page]]) {
		if r.page+1 < len(r.keys) {
			//achieve next page
			r.page++
			r.block = 0
			err = &errs.ErrStorageResult{Err: errs.NextPage}
		} else {
			//achieve EOF
			return nil, &errs.ErrStorageResult{Err: errs.EOF}
		}
	}
	blockMap, err = r.getValue()
	if err != nil {
		// have to try get next block value
		r.block++
		return nil, err
	}
	for field, value := range blockMap {
		if strings.Contains(field, "details") {
			details := []map[string]interface{}{}
			detailsReader := newStorageReader(r.storage, value.(string), nil)
			for {
				detailsBlock, detailsErr := detailsReader.Read()
				if detailsErr != nil {
					if detailsErr.Error() == errs.NextPage {

					} else if detailsErr.Error() == errs.EOF {
						break
					} else {
						// in a case of details "no such file or directory" error means, that
						// detail's selector(s) has not be found in a block
						// these can happens when there are few coresponding blocks within a page
						// but only some of them contains wanted selector(s)
						// so just go ahead
						continue
					}
				}
				details = append(details, detailsBlock)
				// we are just breaking here because we got all details recursively
				// if we will continue to read storage, next iteration will returns EOF
				// just to save a time break loop manualy
				//break
			}
			if len(details) > 0 {
				if len(details) == 1 {
					blockMap[field] = details[0]
				} else {
					blockMap[field] = details
				}
			}
		}
	}
	r.block++
	return blockMap, err
}

func (r *storageResultReader) getValue() (map[string]interface{}, error) {
	key := fmt.Sprintf("%s-%d-%d", r.payloadMD5, r.page, r.payloadMap[r.page][r.block])
	blockJSON, err := (*r.storage).Read(storage.Record{
		Type: storage.INTERMEDIATE,
		Key:  key,
	})

	if err != nil {
		return nil, err //&errs.ErrStorageResult{Err: fmt.Sprintf(errs.NoKey, key)}
	}
	blockMap := make(map[string]interface{})
	err = json.Unmarshal(blockJSON, &blockMap)
	if err != nil {
		return nil, err
	}
	return blockMap, nil
}

func (e CSVEncoder) encode(w *bufio.Writer, payloadMD5 string, keys *map[int][]int) error {
	storageType := viper.GetString("STORAGE_TYPE")
	s := storage.NewStore(storageType)

	//write csv headers
	sString := ""
	for _, headerName := range e.partNames {
		sString += fmt.Sprintf("%s,", headerName)
	}
	sString = strings.TrimSuffix(sString, ",") + "\n"
	_, err := w.WriteString(sString)
	if err != nil {
		return err
	}
	err = w.Flush()
	if err != nil {
		return err
	}

	reader := newStorageReader(&s, payloadMD5, keys)

	for {
		block, err := reader.Read()
		if err != nil {
			if err.Error() == errs.EOF {
				break
			} else if err.Error() == errs.NextPage {
				//next page
			} else {
				logger.Error(err)
				//we have to continue 'cause we still have other records
				continue
			}
		}
		sString = ""
		for _, fieldName := range e.partNames {
			formatedString := ""
			switch v := block[fieldName].(type) {
			case string:
				formatedString = v
			case []string:
				formatedString = strings.Join(v, ";")
			case int:
				formatedString = strconv.FormatInt(int64(v), 10)
			case []int:
				formatedString = intArrayToString(v, ";")
			case []float64:
				formatedString = floatArrayToString(v, ";")
			case float64:
				formatedString = strconv.FormatFloat(v, 'f', -1, 64)
			case nil:
				formatedString = ""
			case []interface{}:
				values := make([]string, len(v))
				for i, value := range v {
					values[i] = fmt.Sprint(value)
				}
				formatedString = strings.Join(values, ";")
			}
			sString += fmt.Sprintf("%s,", formatedString)
		}
		sString = strings.TrimSuffix(sString, ",") + "\n"
		_, err = w.WriteString(sString)
		if err != nil {
			logger.Error(err)
		}
		err = w.Flush()
		if err != nil {
			logger.Error(err)
		}
	}
	s.Close()
	return w.Flush()
}

func (e XMLEncoder) encode(w *bufio.Writer, payloadMD5 string, keys *map[int][]int) error {
	storageType := viper.GetString("STORAGE_TYPE")
	s := storage.NewStore(storageType)
	//write xml headers
	_, err := w.WriteString(`<?xml version="1.0" encoding="UTF-8"?><root>`)
	if err != nil {
		return err
	}
	err = w.Flush()
	if err != nil {
		return err
	}
	reader := newStorageReader(&s, payloadMD5, keys)

	for {
		block, err := reader.Read()
		if err != nil {
			if err.Error() == errs.EOF {
				break
			} else if err.Error() == errs.NextPage {
				//next page
			} else {
				logger.Error(err)
				//we have to continue 'cause we still have other records
				continue
			}
		}
		e.writeXML(w, &block)
		err = w.Flush()
		if err != nil {
			logger.Error(err)
		}
	}
	s.Close()
	w.WriteString("</root>")
	return w.Flush()
}

func (e XMLEncoder) writeXML(w io.Writer, block *map[string]interface{}) {
	for field, value := range *block {
		if strings.Contains(field, "details") {
			v := value.(map[string]interface{})
			w.Write([]byte(fmt.Sprintf("<%s>", field)))
			e.writeXML(w, &v)
			w.Write([]byte(fmt.Sprintf("</%s>", field)))
		} else {
			nodeName := fmt.Sprintf("<%s>", field)
			w.Write([]byte(nodeName))
			// have to escape predefined entities to obtain valid xml
			v, ok := value.(string)
			if ok {
				xml.Escape(w, []byte(v))
			} else {
				for i, val := range value.([]interface{}) {
					v, ok = val.(string)
					if ok {
						xml.Escape(w, []byte(v))
						if i < len(value.([]interface{}))-1 {
							w.Write([]byte(";"))
						}
					}
				}
			}
			nodeName = fmt.Sprintf("</%s>", field)
			w.Write([]byte(nodeName))
		}
	}
}

func intArrayToString(a []int, delim string) string {
	return strings.Trim(strings.Replace(fmt.Sprint(a), " ", delim, -1), "[]")
	//return strings.Trim(strings.Join(strings.Split(fmt.Sprint(a), " "), delim), "[]")
	//return strings.Trim(strings.Join(strings.Fields(fmt.Sprint(a)), delim), "[]")
}

func floatArrayToString(a []float64, delim string) string {
	return strings.Trim(strings.Replace(fmt.Sprint(a), " ", delim, -1), "[]")
	//return strings.Trim(strings.Join(strings.Split(fmt.Sprint(a), " "), delim), "[]")
	//return strings.Trim(strings.Join(strings.Fields(fmt.Sprint(a)), delim), "[]")
}

//encodeCSV writes data to w *csv.Writer.
//header represent an array of fields for csv.
//rows store csv records to be written.
//comma is a separator between record fields. Default value is ","
func encodeCSV(header []string, rows []map[string]interface{}, comma string, w *csv.Writer) error {
	if comma == "" {
		comma = ","
	}
	w.Comma = rune(comma[0])
	//Add Header string to csv or no
	if len(header) > 0 {
		if err := w.Write(header); err != nil {
			return err
		}
	}
	r := make([]string, len(header))
	for _, row := range rows {
		for i, column := range header {
			switch v := row[column].(type) {
			case string:
				r[i] = v
			case []string:
				r[i] = strings.Join(v, ";")
			case int:
				r[i] = strconv.FormatInt(int64(v), 10)
			case []int:
				r[i] = intArrayToString(v, ";")
			case []float64:
				r[i] = floatArrayToString(v, ";")
			case float64:
				r[i] = strconv.FormatFloat(v, 'f', -1, 64)
			case nil:
				r[i] = ""
			}
		}
		if err := w.Write(r); err != nil {
			return err
		}
	}
	return nil
}

//encodeXML writes data blocks to XML file.
func encodeXML(blocks []map[string]interface{}, buf *bytes.Buffer) error {
	mxj.XMLEscapeChars(true)
	//write header to xml
	buf.Write([]byte(`<?xml version="1.0" encoding="UTF-8"?>`))
	buf.Write([]byte("<root>"))
	for _, elem := range blocks {
		nm := make(map[string]interface{})
		for key, value := range elem {
			out := []string{}
			//[]int and []float slices should be passed as []string
			switch v := value.(type) {
			case []int:
				for _, i := range v {
					out = append(out, strconv.Itoa(i))
				}
				nm[key] = out
				elem = nm
			case []float64:
				for _, i := range v {
					out = append(out, strconv.FormatFloat(i, 'f', -1, 64))
				}
				nm[key] = out
				elem = nm
			}
		}
		m := mxj.Map(elem)
		//err := m.XmlIndentWriter(&buf, "", "  ", "object")
		err := m.XmlWriter(buf, "element")
		if err != nil {
			return err
		}
	}
	buf.Write([]byte("</root>"))
	return nil
}<|MERGE_RESOLUTION|>--- conflicted
+++ resolved
@@ -19,8 +19,6 @@
 	"github.com/spf13/viper"
 )
 
-<<<<<<< HEAD
-=======
 //bug: xml is not correct if there are details in payload
 //
 
@@ -61,7 +59,6 @@
 	return buf.Bytes(), nil
 }
 
->>>>>>> b6d537eb
 type encoder interface {
 	encode(w *bufio.Writer, payloadMD5 string, keys *map[int][]int) error
 }
