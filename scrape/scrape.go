package scrape

// The following code was sourced and modified from the
// https://github.com/andrew-d/goscrape package governed by MIT license.

//TODO: add paginator to details
import (
	"encoding/json"
	"errors"
	"fmt"
	"io"
	"regexp"
	"strings"
	"sync"
	"time"

	"github.com/slotix/dataflowkit/splash"
	"github.com/slotix/dataflowkit/storage"

	"github.com/sirupsen/logrus"

	"github.com/PuerkitoBio/goquery"
	"github.com/segmentio/ksuid"
	"github.com/slotix/dataflowkit/errs"
	"github.com/slotix/dataflowkit/extract"
	"github.com/slotix/dataflowkit/fetch"
	"github.com/slotix/dataflowkit/logger"
	"github.com/slotix/dataflowkit/paginate"
	"github.com/slotix/dataflowkit/utils"
	"github.com/spf13/viper"
	"github.com/temoto/robotstxt"
)

var logger *logrus.Logger

var fetchCannel chan *fetchInfo

func init() {
	logger = log.NewLogger(true)
}

// NewTask creates new task to parse fetched page following the rules from Payload.
func NewTask(p Payload) *Task {
	//https://blog.kowalczyk.info/article/JyRZ/generating-good-random-and-unique-ids-in-go.html
	id := ksuid.New()
	//tQueue := make(chan *Scraper, 100)
	return &Task{
		ID:           id.String(),
		Payload:      p,
		Errors:       []error{},
		Robots:       make(map[string]*robotstxt.RobotsData),
		Parsed:       false,
		BlockCounter: 0,
	}

}

// Parse processes specified task which parses fetched page.
func (task *Task) Parse() (io.ReadCloser, error) {

	scraper, err := task.Payload.newScraper()
	if err != nil {
		return nil, err
	}
	//scrape request and return results.

	fetchCannel = make(chan *fetchInfo, 100)
	for i := 0; i < 50; i++ {
		go task.fetchWorker()
	}
	// Array of page keys
	k := make(map[int]uint32)
	wg := sync.WaitGroup{}
	uid := string(utils.GenerateCRC32([]byte(task.Payload.PayloadMD5)))
<<<<<<< HEAD
	mx := sync.Mutex{}
	storageType, err := storage.TypeString(viper.GetString("STORAGE_TYPE"))
	if err != nil {
		logger.Error(err)
	}
=======
	storageType := viper.GetString("STORAGE_TYPE")
>>>>>>> be832fe6
	s := storage.NewStore(storageType)
	tw := taskWorker{
		wg:              &wg,
		currentPageNum:  0,
		scraper:         scraper,
		keys:            &k,
		UID:             uid,
		storage:         &s,
		mx:              &mx,
		useBlockCounter: false,
	}
	wg.Add(1)
	_, err = task.scrape(&tw)
	wg.Wait()
	if !task.Parsed {
		logger.Info("Failed to scrape with base fetcher. Reinitializing to scrape with Splash fetcher.")
		if task.Payload.Request.Type() == "splash" {
			close(fetchCannel)
			return nil, err
		}
		task.Payload.FetcherType = "splash"
		request, err := task.Payload.initRequest("")
		if err != nil {
			close(fetchCannel)
			return nil, err
		}
		task.Payload.Request = request
		scraper.Request = request
		wg.Add(1)
		_, err = task.scrape(&tw)
		wg.Wait()
		if !task.Parsed {
			close(fetchCannel)
			return nil, err
		}
	}
	close(fetchCannel)

	if task.BlockCounter > 0 {
		(*tw.keys)[0] = task.BlockCounter
	}

	j, err := json.Marshal(tw.keys)
	if err != nil {
		return nil, err
	}
	err = s.Write(storage.Record{
		Type:    storage.INTERMEDIATE,
		Key:     string(uid),
		Value:   j,
		ExpTime: 0,
	})
	if err != nil {
		return nil, fmt.Errorf("Cannot write parse results key map. %s", err.Error())
	}

	s.Close()

	var e encoder
	switch strings.ToLower(task.Payload.Format) {
	case "csv":
		e = CSVEncoder{
			comma:     ",",
			partNames: scraper.partNames(),
		}
	case "json":
		e = JSONEncoder{
			paginateResults: *task.Payload.PaginateResults,
		}
	case "xml":
		e = XMLEncoder{}
	default:
		return nil, errors.New("invalid output format specified")
	}
	r, err := e.EncodeFromStorage(string(uid))
	if err != nil {
		return nil, err
	}
	return r, err
}

// Create a new scraper with the provided configuration.
func (p Payload) newScraper() (*Scraper, error) {
	parts, err := p.fields2parts()
	if err != nil {
		return nil, err
	}
	var paginator paginate.Paginator
	if p.Paginator == nil {
		paginator = &dummyPaginator{}

	} else {
		paginator = paginate.BySelector(p.Paginator.Selector, p.Paginator.Attribute)
	}

	selectors, err := p.selectors()
	if err != nil {
		return nil, err
	}

	var dividePageFunc DividePageFunc

	dividePageFunc = DividePageByIntersection(selectors)

	scraper := &Scraper{
		Request:    p.Request,
		DividePage: dividePageFunc,
		Parts:      parts,
		Paginator:  paginator,
		IsPath:     p.IsPath,
	}

	// All set!
	return scraper, nil
}

//fields2parts converts payload []field to []scrape.Part
func (p Payload) fields2parts() ([]Part, error) {
	parts := []Part{}
	//Payload fields
	for _, f := range p.Fields {
		if p.IsPath && !utils.ArrayContains(f.Extractor.Types, "path") {
			continue
		}
		params := make(map[string]interface{})
		if f.Extractor.Params != nil {
			params = f.Extractor.Params
		}

		for _, t := range f.Extractor.Types {
			part := Part{
				Name:     f.Name + "_" + t,
				Selector: f.Selector,
			}

			var e extract.Extractor
			switch strings.ToLower(t) {
			case "text":
				e = &extract.Text{
					Filters: f.Extractor.Filters,
				}
			case "href", "src", "path":
				extrAttr := t
				if t == "path" {
					extrAttr = "href"
				}
				e = &extract.Attr{
					Attr: extrAttr,
					//BaseURL: p.Request.URL,
				}
				//******* details
				if f.Details != nil {
					detailsPayload := p
					detailsPayload.Name = f.Name + "Details"
					detailsPayload.Fields = f.Details.Fields
					detailsPayload.Paginator = f.Details.Paginator
					detailsPayload.IsPath = f.Details.IsPath
					//Request refers to  srarting URL here. Requests will be changed in Scrape function to Details pages afterwards
					scraper, err := detailsPayload.newScraper()
					if err != nil {
						return nil, err
					}
					part.Details = *scraper
				}

			case "alt":
				e = &extract.Attr{
					Attr:    t,
					Filters: f.Extractor.Filters,
				}
			case "width", "height":
				e = &extract.Attr{Attr: t}
			case "regex":
				r := &extract.Regex{}
				regExp := params["regexp"]
				r.Regex = regexp.MustCompile(regExp.(string))
				//it is obligatory parameter and we don't need to add it again in further fillStruct() func. So we can delete it here
				delete(params, "regexp")
				e = r
			case "const":
				e = &extract.Const{Val: params["value"]}
			case "count":
				e = &extract.Count{}
			case "html":
				e = &extract.Html{}
			case "outerhtml":
				e = &extract.OuterHtml{}

			default:
				logger.Error(errors.New(t + ": Unknown selector type"))
				continue
			}
			part.Extractor = e

			if params != nil {
				err := fillStruct(params, e)
				if err != nil {
					logger.Error(err)
				}
			}
			//logger.Info(e)
			parts = append(parts, part)
		}
	}
	// Validate payload fields
	if len(parts) == 0 {
		return nil, &errs.BadPayload{errs.ErrNoParts}
	}

	for _, part := range parts {
		if len(part.Name) == 0 || len(part.Selector) == 0 {
			e := fmt.Sprintf(errs.ErrNoPartOrSelectorProvided, part.Name+part.Selector)
			return nil, &errs.BadPayload{e}
		}

	}
	return parts, nil
}

// scrape is a core function which follows the rules listed in task payload, processes all pages/ details pages. It stores parsed results to Task.Results
func (t *Task) scrape(tw *taskWorker) (*Results, error) {

	req := tw.scraper.Request
	url := req.GetURL()

	//get Robotstxt Data
	host, err := req.Host()
	if err != nil {
		t.Errors = append(t.Errors, err)
		logger.Error(err)
		//return err
	}
	if _, ok := t.Robots[host]; !ok {
		robots, err := fetch.RobotstxtData(url)
		if err != nil {
			robotsURL, err1 := fetch.AssembleRobotstxtURL(url)
			if err1 != nil {
				return nil, err1
			}
			t.Errors = append(t.Errors, err)
			logger.WithFields(
				logrus.Fields{
					"err": err,
				}).Warn("Robots.txt URL: ", robotsURL)
			//logger.Warning(err)
			//return err
		}
		t.Robots[host] = robots
	}

	//check if scraping of current url is not forbidden
	if !fetch.AllowedByRobots(url, t.Robots[host]) {
		t.Errors = append(t.Errors, &errs.ForbiddenByRobots{url})
	}

	//call remote fetcher to download web page
	//content, err := fetchContent(req)
	errorChan := make(chan error)
	resultChan := make(chan io.ReadCloser)
	fi := fetchInfo{
		request: req,
		result:  resultChan,
		err:     errorChan,
	}
	fetchCannel <- &fi
	var content io.ReadCloser
	select {
	case err := <-errorChan:
		tw.wg.Done()
		return nil, err
	case content = <-resultChan:
	}

	// Create a goquery document.
	doc, err := goquery.NewDocumentFromReader(content)
	if err != nil {
		tw.wg.Done()
		return nil, err
	}

	if t.Payload.Paginator != nil {
		if !t.Payload.Paginator.InfiniteScroll {
			url, err = tw.scraper.Paginator.NextPage(url, doc.Selection)
			if err != nil {
				tw.wg.Done()
				return nil, err
			}
			// Repeat until we don't have any more URLs, or until we hit our page limit.
			if len(url) != 0 &&
				(t.Payload.Paginator != nil && (t.Payload.Paginator.MaxPages > 0 && tw.currentPageNum < t.Payload.Paginator.MaxPages)) {
				paginatorPayload := t.Payload
				paginatorPayload.Request, err = paginatorPayload.initRequest(url)
				if err != nil {
					tw.wg.Done()
					return nil, err
				}
				paginatorScraper, err := paginatorPayload.newScraper()
				if err != nil {
					tw.wg.Done()
					return nil, err
				}
				curPageNum := tw.currentPageNum + 1
				if tw.scraper.IsPath {
					curPageNum = 0
				}
				paginatorTW := taskWorker{
					wg:             tw.wg,
					currentPageNum: curPageNum,
					scraper:        paginatorScraper,
					keys:           tw.keys,
					UID:            tw.UID,
					storage:        tw.storage,
					mx:             tw.mx,
				}
				tw.wg.Add(1)
				go t.scrape(&paginatorTW)
			}
		} else {
			url = ""
		}
	}

	blocks := make(chan *blockStruct)

	wg := sync.WaitGroup{}
	wrk := &worker{
		wg:      &wg,
		scraper: tw.scraper,
		storage: tw.storage,
		mx:      tw.mx,
	}

	blockSelections := tw.scraper.DividePage(doc.Selection)

	for i := 0; i < 25; i++ {
		wg.Add(1)
		go t.blockWorker(blocks, wrk)
	}
	// Divide this page into blocks
	for i, blockSel := range blockSelections {
		ref := fmt.Sprintf("%s-%d-%d", tw.UID, tw.currentPageNum, i)
		tw.mx.Lock()
		(*tw.keys)[tw.currentPageNum]++
		tw.mx.Unlock()
		block := blockStruct{
			blockSelection:  blockSel,
			key:             ref,
			hash:            tw.UID,
			useBlockCounter: tw.useBlockCounter,
		}
		blocks <- &block
	}
	close(blocks)
	wg.Wait()
	tw.wg.Done()
	return nil, err

}

//selectors returns selectors from payload
func (p Payload) selectors() ([]string, error) {
	selectors := []string{}
	for _, f := range p.Fields {
		if f.Selector != "" {
			selectors = append(selectors, f.Selector)
		}
	}
	if len(selectors) == 0 {
		return nil, &errs.BadPayload{errs.ErrNoSelectors}
	}
	return selectors, nil
}

//response sends request to fetch service and returns fetch.FetchResponser
func fetchContent(req fetch.FetchRequester) (io.ReadCloser, error) {
	svc, err := fetch.NewHTTPClient(viper.GetString("DFK_FETCH") /*, gklog.NewNopLogger()*/)
	if err != nil {
		logger.Error(err)
	}
	resp, err := svc.Response(req)
	if err != nil {
		logger.Error(err)
		return nil, err
	}

	return resp.GetHTML()
}

//partNames returns Part Names which are used as a header of output CSV
func (s Scraper) partNames() []string {
	names := []string{}
	for _, part := range s.Parts {
		names = append(names, part.Name)
	}
	return names
}

// First returns the first set of results - i.e. the results from the first
// block on the first page.
// This function can return nil if there were no blocks found on the first page
// of the scrape.
func (r *Results) First() map[string]interface{} {
	if len(r.Output[0]) == 0 {
		return nil
	}

	return r.Output[0][0]
}

// AllBlocks returns a single list of results from every block on all pages.
// This function will always return a list, even if no blocks were found.
func (r *Results) AllBlocks() []map[string]interface{} {
	ret := []map[string]interface{}{}

	for _, page := range r.Output {
		for _, block := range page {
			ret = append(ret, block)
		}
	}

	return ret
}

//KSUID stores the timestamp portion in ID. So we can retrieve it from Task object as a Time object
func (t Task) startTime() (*time.Time, error) {
	id, err := ksuid.Parse(t.ID)
	if err != nil {
		return nil, err
	}
	idTime := id.Time()
	return &idTime, nil
}

func (task *Task) blockWorker(blocks chan *blockStruct, wrk *worker) {
	defer wrk.wg.Done()
	url := wrk.scraper.Request.GetURL()
	for block := range blocks {
		blockResults := map[string]interface{}{}

		// Process each part of this block
		for _, part := range wrk.scraper.Parts {
			sel := block.blockSelection
			if part.Selector != "." {
				sel = sel.Find(part.Selector)
			}
			//update base URL to reflect attr relative URL change
			switch part.Extractor.(type) {
			case *extract.Attr:
				attr := part.Extractor.(*extract.Attr)
				if attr.Attr == "href" || attr.Attr == "src" {
					attr.BaseURL = url
				}
			}
			extractedPartResults, err := part.Extractor.Extract(sel)
			if err != nil {
				logger.Error(err)
				return
			}

			// A nil response from an extractor means that we don't even include it in
			// the results.
			if extractedPartResults == nil {
				continue
			}
			if !wrk.scraper.IsPath {
				blockResults[part.Name] = extractedPartResults
			}
			//********* details
			if len(part.Details.Parts) > 0 {
				var requests []fetch.FetchRequester

				switch extractedPartResults.(type) {
				case string:
					var rq fetch.FetchRequester
					switch task.Payload.Request.Type() {
					case "base":
						rq = &fetch.BaseFetcherRequest{URL: extractedPartResults.(string)}
					case "splash":
						rq = &splash.Request{URL: extractedPartResults.(string)}
					default:
						err := errors.New("invalid fetcher type specified")
						logger.Error(err.Error())
					}
					requests = append(requests, rq)
				case []string:
					for _, r := range extractedPartResults.([]string) {

						var rq fetch.FetchRequester
						switch task.Payload.Request.Type() {
						case "base":
							rq = &fetch.BaseFetcherRequest{URL: r}
						case "splash":
							rq = &splash.Request{URL: r}
						default:
							err := errors.New("invalid fetcher type specified")
							logger.Error(err.Error())
						}

						requests = append(requests, rq)

					}
				}
				for _, r := range requests {
					part.Details.Request = r
					var log1 []string
					log1 = append(log1, part.Details.Request.GetURL())
					//check if domain is the same for initial URL and details' URLs
					//If original host is the same as details' host sleep for some time before  fetching of details page  to avoid ban and other sanctions

					wg := sync.WaitGroup{}
					k := make(map[int]uint32)
					var uid string
					pKeys := &k
					ubc := false
					if wrk.scraper.IsPath {
						uid = block.hash
						ubc = true
					} else {
						uid = string(utils.GenerateCRC32([]byte(r.GetURL())))
					}

					tw := taskWorker{
						wg:              &wg,
						currentPageNum:  0,
						scraper:         &part.Details,
						keys:            pKeys,
						UID:             uid,
						storage:         wrk.storage,
						mx:              wrk.mx,
						useBlockCounter: ubc,
					}
					wg.Add(1)
					log1 = append(log1, part.Details.Request.GetURL())
					if log1[0] != log1[1] {
						logger.Infof("Orig: %s \r\n Details: %s", log1[0], log1[1])
					}
					_, err = task.scrape(&tw)
					if err != nil {
						logger.Error(err)
						continue
					}
					if wrk.scraper.IsPath {
						continue
					}
					blockResults[part.Name+"_details"] = uid //generate uid resDetails.AllBlocks()
					j, err := json.Marshal(tw.keys)
					if err != nil {
<<<<<<< HEAD
						logger.Error(fmt.Errorf("Failed to marshal details key. %s", err.Error()))
						continue
					}
					(*wrk.storage).Write(string(uid), &storage.Record{RecordType: storage.INTERMEDIATE, Value: j}, 0)
=======
						//return nil, err
						logger.Warning(err)
						continue
					}
					//(*wrk.storage).Write(string(uid), &storage.Record{RecordType: storage.INTERMEDIATE, Value: j}, 0)
					err = (*wrk.storage).Write(storage.Record{
						Type:    storage.INTERMEDIATE,
						Key:     string(uid),
						Value:   j,
						ExpTime: 0,
					})
					if err != nil {
						//return nil, err
						logger.Warning(err)
						continue
					}
>>>>>>> be832fe6
				}
			}
			//********* end details
		}
		if len(blockResults) > 0 {
			if !task.Parsed {
				task.Parsed = true
			}

			output, err := json.Marshal(blockResults)
			if err != nil {
				logger.Error(err)
			}
<<<<<<< HEAD
			if !wrk.scraper.IsPath {
				wrk.mx.Lock()
				key := block.key
				if block.useBlockCounter {
					key = fmt.Sprintf("%s-0-%d", block.hash, task.BlockCounter)
					task.BlockCounter++
				}
				err = (*wrk.storage).Write(key, &storage.Record{RecordType: storage.INTERMEDIATE, Value: output}, 0)
				if err != nil {
					logger.Error(fmt.Errorf("Failed to write %s. %s", key, err.Error()))
				}
				wrk.mx.Unlock()
			}
=======
			err = (*wrk.storage).Write(storage.Record{
				Type:    storage.INTERMEDIATE,
				Key:     block.key,
				Value:   output,
				ExpTime: 0,
			})
			if err != nil {
				logger.Warning(err)
				continue
			}

>>>>>>> be832fe6
		}
	}
}

func (task *Task) fetchWorker() {
	for fetch := range fetchCannel {
		if !viper.GetBool("IGNORE_FETCH_DELAY") {
			if *task.Payload.RandomizeFetchDelay {
				//Sleep for time equal to FetchDelay * random value between 500 and 1500 msec
				rand := utils.Random(500, 1500)
				delay := *task.Payload.FetchDelay * time.Duration(rand) / 1000
				time.Sleep(delay)
			} else {
				time.Sleep(*task.Payload.FetchDelay)
			}
		}
		content, err := fetchContent(fetch.request)
		if err != nil {
			fetch.err <- err
		} else {
			fetch.result <- content
		}
	}
}<|MERGE_RESOLUTION|>--- conflicted
+++ resolved
@@ -72,15 +72,8 @@
 	k := make(map[int]uint32)
 	wg := sync.WaitGroup{}
 	uid := string(utils.GenerateCRC32([]byte(task.Payload.PayloadMD5)))
-<<<<<<< HEAD
 	mx := sync.Mutex{}
-	storageType, err := storage.TypeString(viper.GetString("STORAGE_TYPE"))
-	if err != nil {
-		logger.Error(err)
-	}
-=======
 	storageType := viper.GetString("STORAGE_TYPE")
->>>>>>> be832fe6
 	s := storage.NewStore(storageType)
 	tw := taskWorker{
 		wg:              &wg,
@@ -628,17 +621,10 @@
 					blockResults[part.Name+"_details"] = uid //generate uid resDetails.AllBlocks()
 					j, err := json.Marshal(tw.keys)
 					if err != nil {
-<<<<<<< HEAD
-						logger.Error(fmt.Errorf("Failed to marshal details key. %s", err.Error()))
+						//return nil, err
+						logger.Warning(fmt.Errorf("Failed to marshal details key. %s", err.Error()))
 						continue
 					}
-					(*wrk.storage).Write(string(uid), &storage.Record{RecordType: storage.INTERMEDIATE, Value: j}, 0)
-=======
-						//return nil, err
-						logger.Warning(err)
-						continue
-					}
-					//(*wrk.storage).Write(string(uid), &storage.Record{RecordType: storage.INTERMEDIATE, Value: j}, 0)
 					err = (*wrk.storage).Write(storage.Record{
 						Type:    storage.INTERMEDIATE,
 						Key:     string(uid),
@@ -646,11 +632,9 @@
 						ExpTime: 0,
 					})
 					if err != nil {
-						//return nil, err
-						logger.Warning(err)
+						logger.Warning(fmt.Errorf("Failed to write %s. %s", string(uid), err.Error()))
 						continue
 					}
->>>>>>> be832fe6
 				}
 			}
 			//********* end details
@@ -664,7 +648,6 @@
 			if err != nil {
 				logger.Error(err)
 			}
-<<<<<<< HEAD
 			if !wrk.scraper.IsPath {
 				wrk.mx.Lock()
 				key := block.key
@@ -672,25 +655,17 @@
 					key = fmt.Sprintf("%s-0-%d", block.hash, task.BlockCounter)
 					task.BlockCounter++
 				}
-				err = (*wrk.storage).Write(key, &storage.Record{RecordType: storage.INTERMEDIATE, Value: output}, 0)
+				err = (*wrk.storage).Write(storage.Record{
+					Type:    storage.INTERMEDIATE,
+					Key:     key,
+					Value:   output,
+					ExpTime: 0,
+				})
 				if err != nil {
 					logger.Error(fmt.Errorf("Failed to write %s. %s", key, err.Error()))
 				}
 				wrk.mx.Unlock()
 			}
-=======
-			err = (*wrk.storage).Write(storage.Record{
-				Type:    storage.INTERMEDIATE,
-				Key:     block.key,
-				Value:   output,
-				ExpTime: 0,
-			})
-			if err != nil {
-				logger.Warning(err)
-				continue
-			}
-
->>>>>>> be832fe6
 		}
 	}
 }
